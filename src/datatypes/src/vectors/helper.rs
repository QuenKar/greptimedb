// Copyright 2023 Greptime Team
//
// Licensed under the Apache License, Version 2.0 (the "License");
// you may not use this file except in compliance with the License.
// You may obtain a copy of the License at
//
//     http://www.apache.org/licenses/LICENSE-2.0
//
// Unless required by applicable law or agreed to in writing, software
// distributed under the License is distributed on an "AS IS" BASIS,
// WITHOUT WARRANTIES OR CONDITIONS OF ANY KIND, either express or implied.
// See the License for the specific language governing permissions and
// limitations under the License.

//! Vector helper functions, inspired by databend Series mod

use std::any::Any;
use std::sync::Arc;

use arrow::array::{Array, ArrayRef, StringArray};
use arrow::compute;
use arrow::compute::kernels::comparison;
use arrow::datatypes::{DataType as ArrowDataType, TimeUnit};
use arrow_schema::IntervalUnit;
use datafusion_common::ScalarValue;
use snafu::{OptionExt, ResultExt};

use super::{Decimal128Vector, IntervalDayTimeVector, IntervalYearMonthVector};
use crate::data_type::ConcreteDataType;
use crate::error::{self, Result};
use crate::scalars::{Scalar, ScalarVectorBuilder};
use crate::value::{ListValue, ListValueRef};
use crate::vectors::{
    BinaryVector, BooleanVector, ConstantVector, DateTimeVector, DateVector, Float32Vector,
    Float64Vector, Int16Vector, Int32Vector, Int64Vector, Int8Vector, IntervalMonthDayNanoVector,
    ListVector, ListVectorBuilder, MutableVector, NullVector, StringVector, TimeMicrosecondVector,
    TimeMillisecondVector, TimeNanosecondVector, TimeSecondVector, TimestampMicrosecondVector,
    TimestampMillisecondVector, TimestampNanosecondVector, TimestampSecondVector, UInt16Vector,
    UInt32Vector, UInt64Vector, UInt8Vector, Vector, VectorRef,
};

/// Helper functions for `Vector`.
pub struct Helper;

impl Helper {
    /// Get a pointer to the underlying data of this vectors.
    /// Can be useful for fast comparisons.
    /// # Safety
    /// Assumes that the `vector` is  T.
    pub unsafe fn static_cast<T: Any>(vector: &VectorRef) -> &T {
        let object = vector.as_ref();
        debug_assert!(object.as_any().is::<T>());
        &*(object as *const dyn Vector as *const T)
    }

    pub fn check_get_scalar<T: Scalar>(vector: &VectorRef) -> Result<&<T as Scalar>::VectorType> {
        let arr = vector
            .as_any()
            .downcast_ref::<<T as Scalar>::VectorType>()
            .with_context(|| error::UnknownVectorSnafu {
                msg: format!(
                    "downcast vector error, vector type: {:?}, expected vector: {:?}",
                    vector.vector_type_name(),
                    std::any::type_name::<T>(),
                ),
            });
        arr
    }

    pub fn check_get<T: 'static + Vector>(vector: &VectorRef) -> Result<&T> {
        let arr = vector
            .as_any()
            .downcast_ref::<T>()
            .with_context(|| error::UnknownVectorSnafu {
                msg: format!(
                    "downcast vector error, vector type: {:?}, expected vector: {:?}",
                    vector.vector_type_name(),
                    std::any::type_name::<T>(),
                ),
            });
        arr
    }

    pub fn check_get_mutable_vector<T: 'static + MutableVector>(
        vector: &mut dyn MutableVector,
    ) -> Result<&mut T> {
        let ty = vector.data_type();
        let arr = vector
            .as_mut_any()
            .downcast_mut()
            .with_context(|| error::UnknownVectorSnafu {
                msg: format!(
                    "downcast vector error, vector type: {:?}, expected vector: {:?}",
                    ty,
                    std::any::type_name::<T>(),
                ),
            });
        arr
    }

    pub fn check_get_scalar_vector<T: Scalar>(
        vector: &VectorRef,
    ) -> Result<&<T as Scalar>::VectorType> {
        let arr = vector
            .as_any()
            .downcast_ref::<<T as Scalar>::VectorType>()
            .with_context(|| error::UnknownVectorSnafu {
                msg: format!(
                    "downcast vector error, vector type: {:?}, expected vector: {:?}",
                    vector.vector_type_name(),
                    std::any::type_name::<T>(),
                ),
            });
        arr
    }

    /// Try to cast an arrow scalar value into vector
    pub fn try_from_scalar_value(value: ScalarValue, length: usize) -> Result<VectorRef> {
        let vector = match value {
            ScalarValue::Null => ConstantVector::new(Arc::new(NullVector::new(1)), length),
            ScalarValue::Boolean(v) => {
                ConstantVector::new(Arc::new(BooleanVector::from(vec![v])), length)
            }
            ScalarValue::Float32(v) => {
                ConstantVector::new(Arc::new(Float32Vector::from(vec![v])), length)
            }
            ScalarValue::Float64(v) => {
                ConstantVector::new(Arc::new(Float64Vector::from(vec![v])), length)
            }
            ScalarValue::Int8(v) => {
                ConstantVector::new(Arc::new(Int8Vector::from(vec![v])), length)
            }
            ScalarValue::Int16(v) => {
                ConstantVector::new(Arc::new(Int16Vector::from(vec![v])), length)
            }
            ScalarValue::Int32(v) => {
                ConstantVector::new(Arc::new(Int32Vector::from(vec![v])), length)
            }
            ScalarValue::Int64(v) => {
                ConstantVector::new(Arc::new(Int64Vector::from(vec![v])), length)
            }
            ScalarValue::UInt8(v) => {
                ConstantVector::new(Arc::new(UInt8Vector::from(vec![v])), length)
            }
            ScalarValue::UInt16(v) => {
                ConstantVector::new(Arc::new(UInt16Vector::from(vec![v])), length)
            }
            ScalarValue::UInt32(v) => {
                ConstantVector::new(Arc::new(UInt32Vector::from(vec![v])), length)
            }
            ScalarValue::UInt64(v) => {
                ConstantVector::new(Arc::new(UInt64Vector::from(vec![v])), length)
            }
            ScalarValue::Utf8(v) | ScalarValue::LargeUtf8(v) => {
                ConstantVector::new(Arc::new(StringVector::from(vec![v])), length)
            }
            ScalarValue::Binary(v)
            | ScalarValue::LargeBinary(v)
            | ScalarValue::FixedSizeBinary(_, v) => {
                ConstantVector::new(Arc::new(BinaryVector::from(vec![v])), length)
            }
            ScalarValue::List(v, field) | ScalarValue::Fixedsizelist(v, field, _) => {
                let item_type = ConcreteDataType::try_from(field.data_type())?;
                let mut builder = ListVectorBuilder::with_type_capacity(item_type.clone(), 1);
                if let Some(values) = v {
                    let values = values
                        .into_iter()
                        .map(ScalarValue::try_into)
                        .collect::<Result<_>>()?;
                    let list_value = ListValue::new(Some(Box::new(values)), item_type);
                    builder.push(Some(ListValueRef::Ref { val: &list_value }));
                } else {
                    builder.push(None);
                }
                let list_vector = builder.to_vector();
                ConstantVector::new(list_vector, length)
            }
            ScalarValue::Date32(v) => {
                ConstantVector::new(Arc::new(DateVector::from(vec![v])), length)
            }
            ScalarValue::Date64(v) => {
                ConstantVector::new(Arc::new(DateTimeVector::from(vec![v])), length)
            }
            ScalarValue::TimestampSecond(v, _) => {
                // Timezone is unimplemented now.
                ConstantVector::new(Arc::new(TimestampSecondVector::from(vec![v])), length)
            }
            ScalarValue::TimestampMillisecond(v, _) => {
                // Timezone is unimplemented now.
                ConstantVector::new(Arc::new(TimestampMillisecondVector::from(vec![v])), length)
            }
            ScalarValue::TimestampMicrosecond(v, _) => {
                // Timezone is unimplemented now.
                ConstantVector::new(Arc::new(TimestampMicrosecondVector::from(vec![v])), length)
            }
            ScalarValue::TimestampNanosecond(v, _) => {
                // Timezone is unimplemented now.
                ConstantVector::new(Arc::new(TimestampNanosecondVector::from(vec![v])), length)
            }
            ScalarValue::Time32Second(v) => {
                ConstantVector::new(Arc::new(TimeSecondVector::from(vec![v])), length)
            }
            ScalarValue::Time32Millisecond(v) => {
                ConstantVector::new(Arc::new(TimeMillisecondVector::from(vec![v])), length)
            }
            ScalarValue::Time64Microsecond(v) => {
                ConstantVector::new(Arc::new(TimeMicrosecondVector::from(vec![v])), length)
            }
            ScalarValue::Time64Nanosecond(v) => {
                ConstantVector::new(Arc::new(TimeNanosecondVector::from(vec![v])), length)
            }
            ScalarValue::IntervalYearMonth(v) => {
                ConstantVector::new(Arc::new(IntervalYearMonthVector::from(vec![v])), length)
            }
            ScalarValue::IntervalDayTime(v) => {
                ConstantVector::new(Arc::new(IntervalDayTimeVector::from(vec![v])), length)
            }
            ScalarValue::IntervalMonthDayNano(v) => {
                ConstantVector::new(Arc::new(IntervalMonthDayNanoVector::from(vec![v])), length)
            }
<<<<<<< HEAD
            ScalarValue::Decimal128(v, p, s) => {
                let vector = Decimal128Vector::from(vec![v]).with_precision_and_scale(p, s)?;
                ConstantVector::new(Arc::new(vector), length)
            }
            ScalarValue::DurationSecond(_)
=======
            ScalarValue::Decimal128(_, _, _)
            | ScalarValue::Decimal256(_, _, _)
            | ScalarValue::DurationSecond(_)
>>>>>>> d77003fb
            | ScalarValue::DurationMillisecond(_)
            | ScalarValue::DurationMicrosecond(_)
            | ScalarValue::DurationNanosecond(_)
            | ScalarValue::Struct(_, _)
            | ScalarValue::Dictionary(_, _) => {
                return error::ConversionSnafu {
                    from: format!("Unsupported scalar value: {value}"),
                }
                .fail()
            }
        };

        Ok(Arc::new(vector))
    }

    /// Try to cast an arrow array into vector
    ///
    /// # Panics
    /// Panic if given arrow data type is not supported.
    pub fn try_into_vector(array: impl AsRef<dyn Array>) -> Result<VectorRef> {
        Ok(match array.as_ref().data_type() {
            ArrowDataType::Null => Arc::new(NullVector::try_from_arrow_array(array)?),
            ArrowDataType::Boolean => Arc::new(BooleanVector::try_from_arrow_array(array)?),
            ArrowDataType::LargeBinary => Arc::new(BinaryVector::try_from_arrow_array(array)?),
            ArrowDataType::FixedSizeBinary(_) | ArrowDataType::Binary => {
                let array = arrow::compute::cast(array.as_ref(), &ArrowDataType::LargeBinary)
                    .context(crate::error::ArrowComputeSnafu)?;
                Arc::new(BinaryVector::try_from_arrow_array(array)?)
            }
            ArrowDataType::Int8 => Arc::new(Int8Vector::try_from_arrow_array(array)?),
            ArrowDataType::Int16 => Arc::new(Int16Vector::try_from_arrow_array(array)?),
            ArrowDataType::Int32 => Arc::new(Int32Vector::try_from_arrow_array(array)?),
            ArrowDataType::Int64 => Arc::new(Int64Vector::try_from_arrow_array(array)?),
            ArrowDataType::UInt8 => Arc::new(UInt8Vector::try_from_arrow_array(array)?),
            ArrowDataType::UInt16 => Arc::new(UInt16Vector::try_from_arrow_array(array)?),
            ArrowDataType::UInt32 => Arc::new(UInt32Vector::try_from_arrow_array(array)?),
            ArrowDataType::UInt64 => Arc::new(UInt64Vector::try_from_arrow_array(array)?),
            ArrowDataType::Float32 => Arc::new(Float32Vector::try_from_arrow_array(array)?),
            ArrowDataType::Float64 => Arc::new(Float64Vector::try_from_arrow_array(array)?),
            ArrowDataType::Utf8 => Arc::new(StringVector::try_from_arrow_array(array)?),
            ArrowDataType::LargeUtf8 => {
                let array = arrow::compute::cast(array.as_ref(), &ArrowDataType::Utf8)
                    .context(crate::error::ArrowComputeSnafu)?;
                Arc::new(BinaryVector::try_from_arrow_array(array)?)
            }
            ArrowDataType::Date32 => Arc::new(DateVector::try_from_arrow_array(array)?),
            ArrowDataType::Date64 => Arc::new(DateTimeVector::try_from_arrow_array(array)?),
            ArrowDataType::List(_) => Arc::new(ListVector::try_from_arrow_array(array)?),
            ArrowDataType::Timestamp(unit, _) => match unit {
                TimeUnit::Second => Arc::new(
                    TimestampSecondVector::try_from_arrow_timestamp_array(array)?,
                ),
                TimeUnit::Millisecond => Arc::new(
                    TimestampMillisecondVector::try_from_arrow_timestamp_array(array)?,
                ),
                TimeUnit::Microsecond => Arc::new(
                    TimestampMicrosecondVector::try_from_arrow_timestamp_array(array)?,
                ),
                TimeUnit::Nanosecond => Arc::new(
                    TimestampNanosecondVector::try_from_arrow_timestamp_array(array)?,
                ),
            },
            ArrowDataType::Time32(unit) => match unit {
                TimeUnit::Second => Arc::new(TimeSecondVector::try_from_arrow_time_array(array)?),
                TimeUnit::Millisecond => {
                    Arc::new(TimeMillisecondVector::try_from_arrow_time_array(array)?)
                }
                // Arrow use time32 for second/millisecond.
                _ => unreachable!(
                    "unexpected arrow array datatype: {:?}",
                    array.as_ref().data_type()
                ),
            },
            ArrowDataType::Time64(unit) => match unit {
                TimeUnit::Microsecond => {
                    Arc::new(TimeMicrosecondVector::try_from_arrow_time_array(array)?)
                }
                TimeUnit::Nanosecond => {
                    Arc::new(TimeNanosecondVector::try_from_arrow_time_array(array)?)
                }
                // Arrow use time64 for microsecond/nanosecond.
                _ => unreachable!(
                    "unexpected arrow array datatype: {:?}",
                    array.as_ref().data_type()
                ),
            },
            ArrowDataType::Interval(unit) => match unit {
                IntervalUnit::YearMonth => Arc::new(
                    IntervalYearMonthVector::try_from_arrow_interval_array(array)?,
                ),
                IntervalUnit::DayTime => {
                    Arc::new(IntervalDayTimeVector::try_from_arrow_interval_array(array)?)
                }
                IntervalUnit::MonthDayNano => Arc::new(
                    IntervalMonthDayNanoVector::try_from_arrow_interval_array(array)?,
                ),
            },
            ArrowDataType::Decimal128(_, _) => {
                Arc::new(Decimal128Vector::try_from_arrow_array(array)?)
            }
            ArrowDataType::Float16
            | ArrowDataType::Duration(_)
            | ArrowDataType::LargeList(_)
            | ArrowDataType::FixedSizeList(_, _)
            | ArrowDataType::Struct(_)
            | ArrowDataType::Union(_, _)
            | ArrowDataType::Dictionary(_, _)
            | ArrowDataType::Decimal256(_, _)
            | ArrowDataType::Map(_, _)
            | ArrowDataType::RunEndEncoded(_, _) => {
                return error::UnsupportedArrowTypeSnafu {
                    arrow_type: array.as_ref().data_type().clone(),
                }
                .fail()
            }
        })
    }

    /// Try to cast slice of `arrays` to vectors.
    pub fn try_into_vectors(arrays: &[ArrayRef]) -> Result<Vec<VectorRef>> {
        arrays.iter().map(Self::try_into_vector).collect()
    }

    /// Perform SQL like operation on `names` and a scalar `s`.
    pub fn like_utf8(names: Vec<String>, s: &str) -> Result<VectorRef> {
        let array = StringArray::from(names);

        let s = StringArray::new_scalar(s);
        let filter = comparison::like(&array, &s).context(error::ArrowComputeSnafu)?;

        let result = compute::filter(&array, &filter).context(error::ArrowComputeSnafu)?;
        Helper::try_into_vector(result)
    }

    pub fn like_utf8_filter(names: Vec<String>, s: &str) -> Result<(VectorRef, BooleanVector)> {
        let array = StringArray::from(names);
        let s = StringArray::new_scalar(s);
        let filter = comparison::like(&array, &s).context(error::ArrowComputeSnafu)?;
        let result = compute::filter(&array, &filter).context(error::ArrowComputeSnafu)?;
        let vector = Helper::try_into_vector(result)?;

        Ok((vector, BooleanVector::from(filter)))
    }
}

#[cfg(test)]
mod tests {
    use arrow::array::{
        ArrayRef, BooleanArray, Date32Array, Date64Array, Float32Array, Float64Array, Int16Array,
        Int32Array, Int64Array, Int8Array, LargeBinaryArray, ListArray, NullArray,
        Time32MillisecondArray, Time32SecondArray, Time64MicrosecondArray, Time64NanosecondArray,
        TimestampMicrosecondArray, TimestampMillisecondArray, TimestampNanosecondArray,
        TimestampSecondArray, UInt16Array, UInt32Array, UInt64Array, UInt8Array,
    };
    use arrow::datatypes::{Field, Int32Type};
    use arrow_array::DictionaryArray;
    use common_time::time::Time;
    use common_time::{Date, DateTime, Interval};

    use super::*;
    use crate::value::Value;
    use crate::vectors::ConcreteDataType;

    #[test]
    fn test_try_into_vectors() {
        let arrays: Vec<ArrayRef> = vec![
            Arc::new(Int32Array::from(vec![1])),
            Arc::new(Int32Array::from(vec![2])),
            Arc::new(Int32Array::from(vec![3])),
        ];
        let vectors = Helper::try_into_vectors(&arrays).unwrap();
        vectors.iter().for_each(|v| assert_eq!(1, v.len()));
        assert_eq!(Value::Int32(1), vectors[0].get(0));
        assert_eq!(Value::Int32(2), vectors[1].get(0));
        assert_eq!(Value::Int32(3), vectors[2].get(0));
    }

    #[test]
    fn test_try_into_date_vector() {
        let vector = DateVector::from(vec![Some(1), Some(2), None]);
        let arrow_array = vector.to_arrow_array();
        assert_eq!(&ArrowDataType::Date32, arrow_array.data_type());
        let vector_converted = Helper::try_into_vector(arrow_array).unwrap();
        assert_eq!(vector.len(), vector_converted.len());
        for i in 0..vector_converted.len() {
            assert_eq!(vector.get(i), vector_converted.get(i));
        }
    }

    #[test]
    fn test_try_from_scalar_date_value() {
        let vector = Helper::try_from_scalar_value(ScalarValue::Date32(Some(42)), 3).unwrap();
        assert_eq!(ConcreteDataType::date_datatype(), vector.data_type());
        assert_eq!(3, vector.len());
        for i in 0..vector.len() {
            assert_eq!(Value::Date(Date::new(42)), vector.get(i));
        }
    }

    #[test]
    fn test_try_from_scalar_datetime_value() {
        let vector = Helper::try_from_scalar_value(ScalarValue::Date64(Some(42)), 3).unwrap();
        assert_eq!(ConcreteDataType::datetime_datatype(), vector.data_type());
        assert_eq!(3, vector.len());
        for i in 0..vector.len() {
            assert_eq!(Value::DateTime(DateTime::new(42)), vector.get(i));
        }
    }

    #[test]
    fn test_try_from_list_value() {
        let value = ScalarValue::List(
            Some(vec![
                ScalarValue::Int32(Some(1)),
                ScalarValue::Int32(Some(2)),
            ]),
            Arc::new(Field::new("item", ArrowDataType::Int32, true)),
        );
        let vector = Helper::try_from_scalar_value(value, 3).unwrap();
        assert_eq!(
            ConcreteDataType::list_datatype(ConcreteDataType::int32_datatype()),
            vector.data_type()
        );
        assert_eq!(3, vector.len());
        for i in 0..vector.len() {
            let v = vector.get(i);
            let items = v.as_list().unwrap().unwrap().items().as_ref().unwrap();
            assert_eq!(vec![Value::Int32(1), Value::Int32(2)], **items);
        }
    }

    #[test]
    fn test_like_utf8() {
        fn assert_vector(expected: Vec<&str>, actual: &VectorRef) {
            let actual = actual.as_any().downcast_ref::<StringVector>().unwrap();
            assert_eq!(*actual, StringVector::from(expected));
        }

        let names: Vec<String> = vec!["greptime", "hello", "public", "world"]
            .into_iter()
            .map(|x| x.to_string())
            .collect();

        let ret = Helper::like_utf8(names.clone(), "%ll%").unwrap();
        assert_vector(vec!["hello"], &ret);

        let ret = Helper::like_utf8(names.clone(), "%time").unwrap();
        assert_vector(vec!["greptime"], &ret);

        let ret = Helper::like_utf8(names.clone(), "%ld").unwrap();
        assert_vector(vec!["world"], &ret);

        let ret = Helper::like_utf8(names, "%").unwrap();
        assert_vector(vec!["greptime", "hello", "public", "world"], &ret);
    }

    #[test]
    fn test_like_utf8_filter() {
        fn assert_vector(expected: Vec<&str>, actual: &VectorRef) {
            let actual = actual.as_any().downcast_ref::<StringVector>().unwrap();
            assert_eq!(*actual, StringVector::from(expected));
        }

        fn assert_filter(array: Vec<String>, s: &str, expected_filter: &BooleanVector) {
            let array = StringArray::from(array);
            let s = StringArray::new_scalar(s);
            let actual_filter = comparison::like(&array, &s).unwrap();
            assert_eq!(BooleanVector::from(actual_filter), *expected_filter);
        }

        let names: Vec<String> = vec!["greptime", "timeseries", "cloud", "database"]
            .into_iter()
            .map(|x| x.to_string())
            .collect();

        let (table, filter) = Helper::like_utf8_filter(names.clone(), "%ti%").unwrap();
        assert_vector(vec!["greptime", "timeseries"], &table);
        assert_filter(names.clone(), "%ti%", &filter);

        let (tables, filter) = Helper::like_utf8_filter(names.clone(), "%lou").unwrap();
        assert_vector(vec![], &tables);
        assert_filter(names.clone(), "%lou", &filter);

        let (tables, filter) = Helper::like_utf8_filter(names.clone(), "%d%").unwrap();
        assert_vector(vec!["cloud", "database"], &tables);
        assert_filter(names.clone(), "%d%", &filter);
    }

    fn check_try_into_vector(array: impl Array + 'static) {
        let array: ArrayRef = Arc::new(array);
        let vector = Helper::try_into_vector(array.clone()).unwrap();
        assert_eq!(&array, &vector.to_arrow_array());
    }

    #[test]
    fn test_try_into_vector() {
        check_try_into_vector(NullArray::new(2));
        check_try_into_vector(BooleanArray::from(vec![true, false]));
        check_try_into_vector(LargeBinaryArray::from(vec![
            "hello".as_bytes(),
            "world".as_bytes(),
        ]));
        check_try_into_vector(Int8Array::from(vec![1, 2, 3]));
        check_try_into_vector(Int16Array::from(vec![1, 2, 3]));
        check_try_into_vector(Int32Array::from(vec![1, 2, 3]));
        check_try_into_vector(Int64Array::from(vec![1, 2, 3]));
        check_try_into_vector(UInt8Array::from(vec![1, 2, 3]));
        check_try_into_vector(UInt16Array::from(vec![1, 2, 3]));
        check_try_into_vector(UInt32Array::from(vec![1, 2, 3]));
        check_try_into_vector(UInt64Array::from(vec![1, 2, 3]));
        check_try_into_vector(Float32Array::from(vec![1.0, 2.0, 3.0]));
        check_try_into_vector(Float64Array::from(vec![1.0, 2.0, 3.0]));
        check_try_into_vector(StringArray::from(vec!["hello", "world"]));
        check_try_into_vector(Date32Array::from(vec![1, 2, 3]));
        check_try_into_vector(Date64Array::from(vec![1, 2, 3]));
        let data = vec![None, Some(vec![Some(6), Some(7)])];
        let list_array = ListArray::from_iter_primitive::<Int32Type, _, _>(data);
        check_try_into_vector(list_array);
        check_try_into_vector(TimestampSecondArray::from(vec![1, 2, 3]));
        check_try_into_vector(TimestampMillisecondArray::from(vec![1, 2, 3]));
        check_try_into_vector(TimestampMicrosecondArray::from(vec![1, 2, 3]));
        check_try_into_vector(TimestampNanosecondArray::from(vec![1, 2, 3]));
        check_try_into_vector(Time32SecondArray::from(vec![1, 2, 3]));
        check_try_into_vector(Time32MillisecondArray::from(vec![1, 2, 3]));
        check_try_into_vector(Time64MicrosecondArray::from(vec![1, 2, 3]));
        check_try_into_vector(Time64NanosecondArray::from(vec![1, 2, 3]));

        let values = StringArray::from_iter_values(["a", "b", "c"]);
        let keys = Int8Array::from_iter_values([0, 0, 1, 2]);
        let array: ArrayRef = Arc::new(DictionaryArray::try_new(keys, Arc::new(values)).unwrap());
        Helper::try_into_vector(array).unwrap_err();
    }

    #[test]
    fn test_try_from_scalar_time_value() {
        let vector = Helper::try_from_scalar_value(ScalarValue::Time32Second(Some(42)), 3).unwrap();
        assert_eq!(ConcreteDataType::time_second_datatype(), vector.data_type());
        assert_eq!(3, vector.len());
        for i in 0..vector.len() {
            assert_eq!(Value::Time(Time::new_second(42)), vector.get(i));
        }
    }

    #[test]
    fn test_try_from_scalar_interval_value() {
        let vector =
            Helper::try_from_scalar_value(ScalarValue::IntervalMonthDayNano(Some(2000)), 3)
                .unwrap();

        assert_eq!(
            ConcreteDataType::interval_month_day_nano_datatype(),
            vector.data_type()
        );
        assert_eq!(3, vector.len());
        for i in 0..vector.len() {
            assert_eq!(Value::Interval(Interval::from_i128(2000)), vector.get(i));
        }
    }
}<|MERGE_RESOLUTION|>--- conflicted
+++ resolved
@@ -218,17 +218,11 @@
             ScalarValue::IntervalMonthDayNano(v) => {
                 ConstantVector::new(Arc::new(IntervalMonthDayNanoVector::from(vec![v])), length)
             }
-<<<<<<< HEAD
             ScalarValue::Decimal128(v, p, s) => {
                 let vector = Decimal128Vector::from(vec![v]).with_precision_and_scale(p, s)?;
                 ConstantVector::new(Arc::new(vector), length)
             }
             ScalarValue::DurationSecond(_)
-=======
-            ScalarValue::Decimal128(_, _, _)
-            | ScalarValue::Decimal256(_, _, _)
-            | ScalarValue::DurationSecond(_)
->>>>>>> d77003fb
             | ScalarValue::DurationMillisecond(_)
             | ScalarValue::DurationMicrosecond(_)
             | ScalarValue::DurationNanosecond(_)
